
import networkx as nx
from pulp import PULP_CBC_CMD, GLPK_CMD, COIN_CMD, CPLEX_CMD, GUROBI_CMD

<<<<<<< HEAD
from charge.bond_type import BondType
=======
from charge import util
>>>>>>> a45b9883
from charge.nauty import Nauty
from charge.repository import Repository
from charge.settings import SOLVER_MAX_SECONDS


class AssignmentError(Warning):
    pass


class Charger:

    def __init__(self, repository:Repository=None, nauty:Nauty=None) -> None:
        self._nauty = nauty or Nauty()
        self._repo = repository or Repository(nauty=self._nauty)

    def _set_partial_charges(self, graph: nx.Graph, iacm_only: bool, shell: int, **kwargs) -> bool:
        pass

    def charge(self, graph: nx.Graph, iacmize:bool=False, iacm_only:bool=False, shell:int=None, **kwargs) -> bool:
        if iacmize:
            graph = util.iacmize(graph)
        return self._set_partial_charges(graph, iacm_only=iacm_only or iacmize,
                                         shell=shell if shell and shell >= 0 else -1, **kwargs)<|MERGE_RESOLUTION|>--- conflicted
+++ resolved
@@ -2,11 +2,8 @@
 import networkx as nx
 from pulp import PULP_CBC_CMD, GLPK_CMD, COIN_CMD, CPLEX_CMD, GUROBI_CMD
 
-<<<<<<< HEAD
 from charge.bond_type import BondType
-=======
 from charge import util
->>>>>>> a45b9883
 from charge.nauty import Nauty
 from charge.repository import Repository
 from charge.settings import SOLVER_MAX_SECONDS
