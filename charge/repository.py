import bisect
import math
import os
import time
from collections import defaultdict
from itertools import groupby
from multiprocessing import Value, Process, JoinableQueue
from queue import Queue, Empty
<<<<<<< HEAD
from typing import Callable, Dict, List, Tuple
from zipfile import ZipFile
=======
from typing import Callable, List
from zipfile import ZipFile, ZIP_DEFLATED
>>>>>>> 59ed43ed

import msgpack
import networkx as nx

from charge.babel import convert_from, IOType
from charge.nauty import Nauty
<<<<<<< HEAD
from charge.settings import REPO_LOCATION, IACM_MAP, NAUTY_EXC
from charge.multiprocessor import MultiProcessor
=======
from charge.settings import REPO_LOCATION, IACM_MAP
from charge.util import print_progress
>>>>>>> 59ed43ed


class Repository:
    """A collection of atom charges by neighborhood.

    Args:
        min_shell: Minimum shell size in this repository.
        max_shell: Maximum shell size in this repository.

    Attributes:
        charges_iacm: A dictionary, keyed by shell size, of \
                dictionaries, keyed by neighborhood hash, of lists of \
                charges (floats) for the atom at the center of the \
                neighborhood. Atoms use IACM types.
        charges_elem: A dictionary, keyed by shell size, of \
                dictionaries, keyed by neighborhood hash, of lists of \
                charges (floats) for the atom at the center of the \
                neighborhood. Atoms use plain elements.
    """
    def __init__(self,
<<<<<<< HEAD
=======
                 location: str= REPO_LOCATION,
                 data_location: str=None,
                 data_type: IOType=IOType.LGF,
                 nauty: Nauty = None,
>>>>>>> 59ed43ed
                 min_shell: int=1,
                 max_shell: int=7) -> None:

<<<<<<< HEAD
        self.__nauty = Nauty()
=======
        self.__nauty = nauty or Nauty()
        self.__nauty_exe = self.__nauty.exe
>>>>>>> 59ed43ed
        self.__min_shell = max(min_shell, 0)
        self.__max_shell = max_shell

        self.charges_iacm = defaultdict(lambda: defaultdict(list))
        self.charges_elem = defaultdict(lambda: defaultdict(list))

    @staticmethod
    def create_from(
            data_location: str,
            data_type: IOType=IOType.LGF,
            min_shell: int=1,
            max_shell: int=7) -> 'Repository':

        """Creates a new Repository from a directory of files.

        Args:
            data_location: Path to the data directory.
            data_type: Type of the files to read.
            min_shell: Minimum shell size to compute.
            max_shell: Maximum shell size to compute.

        Returns:
            A new Repository with data read and processed.
        """
        repo = Repository(min_shell, max_shell)
        extension = data_type.get_extension()

        molids = [int(fn.replace(extension, ''))
                  for fn in os.listdir(data_location)
                  if fn.endswith(extension)]

        # load graphs
        graphs = repo.__read_graphs(
                molids, data_location, extension, data_type)

        # process with iacm atom types
        repo.charges_iacm = repo.__generate_charges(graphs)
        canons = repo.__make_canons(graphs)
        repo.__iso_iacm = repo.__make_isomorphics(molids, canons)

        # convert to plain elements
        for _, graph in graphs:
            for v, data in graph.nodes(data=True):
                graph.node[v]['atom_type'] = IACM_MAP[data['atom_type']]

        # process as plain elements
        repo.charges_elem = repo.__generate_charges(graphs)
        canons = repo.__make_canons(graphs)
        repo.__iso_elem = repo.__make_isomorphics(molids, canons)

        return repo

    @staticmethod
    def read(location: str = REPO_LOCATION) -> 'Repository':
        """Create a Repository by loading from a zip file.

        The zip file must have been created by a call to write().

        Args:
            location: Path to the zip file to be read.

        Returns:
            A new Repository.
        """
        repo = Repository()
        with ZipFile(location, mode='r') as zf:
            repo.__min_shell, repo.__max_shell = msgpack.unpackb(
                    zf.read('meta'), encoding='utf-8')
            repo.charges_iacm = msgpack.unpackb(
                    zf.read('charges_iacm'), encoding='utf-8')
            repo.charges_elem = msgpack.unpackb(
                    zf.read('charges_elem'), encoding='utf-8')
            repo.__iso_iacm = msgpack.unpackb(
                    zf.read('iso_iacm'), encoding='utf-8')
            repo.__iso_elem = msgpack.unpackb(
                    zf.read('iso_elem'), encoding='utf-8')
        return repo

    def write(self, out: str) -> None:
        """Write the repository to disk as a zip file.

        Args:
            out: Path to the zip file to be written.
        """
        with ZipFile(out, mode='w') as zf:
            zf.writestr('meta', msgpack.packb(
                (self.__min_shell, self.__max_shell)))
            zf.writestr('charges_iacm', msgpack.packb(self.charges_iacm))
            zf.writestr('charges_elem', msgpack.packb(self.charges_elem))
            zf.writestr('iso_iacm', msgpack.packb(self.__iso_iacm))
            zf.writestr('iso_elem', msgpack.packb(self.__iso_elem))

<<<<<<< HEAD
    def add(self, data_location: str, molid: int, data_type: IOType) -> None:
        """Add a new molecule to the Repository.
=======
        if data_location:
            cpus = os.cpu_count()
            if processes:
                processes = min(max(processes-1, 1), cpus-1)
            else:
                processes = cpus-1
            self.__create(data_location, processes)
            self.__create(data_location, processes, iacm_to_elements=True)

        else:
            with ZipFile(location, mode='r') as zf:
                self.__min_shell, self.__max_shell = msgpack.unpackb(zf.read('meta'), encoding='utf-8')
                self.charges_iacm = msgpack.unpackb(zf.read('charges_iacm'), encoding='utf-8')
                self.charges_elem = msgpack.unpackb(zf.read('charges_elem'), encoding='utf-8')
                self.__iso_iacm = msgpack.unpackb(zf.read('iso_iacm'), encoding='utf-8')
                self.__iso_elem = msgpack.unpackb(zf.read('iso_elem'), encoding='utf-8')

    def __create(self, data_location: str, processes:int, iacm_to_elements: bool=False) -> None:
        molids = [fn.replace(self.__ext, '')
                  for fn in os.listdir(data_location) if fn.endswith(self.__ext)]

        if iacm_to_elements:
            print('IACM to element mode...')

        progress = Value('i', 0)
        total = Value('i', 100)
        out_q = JoinableQueue()

        progress.value = 0
        total.value = len(molids)
>>>>>>> 59ed43ed

        Args:
            data_location: Path to the data directory.
            molid: Molecule id to load.
            data_type: Type of the file to load.
        """
        def a(shell, key, partial_charge, repo):
            if shell not in repo:
                repo[shell] = dict()
            if key not in repo[shell]:
                repo[shell][key] = []
            bisect.insort_left(repo[shell][key], partial_charge)

        self.__iterate(
                data_location, molid, data_type,
                lambda shell, key, partial_charge: a(
                    shell, key, partial_charge, self.charges_iacm),
                lambda shell, key, partial_charge: a(
                    shell, key, partial_charge, self.charges_elem))

    def subtract(
            self,
            data_location: str,
            molid: int,
            data_type: IOType
            ) -> None:
        """Remove a molecule from the Repository.

        Args:
            data_location: Path to the data directory.
            molid: Molecule id to remove.
            data_type Type of file to load.
        """
        def s(shell, key, partial_charge, repo):
            repo[shell][key].pop(
                    bisect.bisect_left(repo[shell][key], partial_charge))
            if len(repo[shell][key]) == 0:
                del repo[shell][key]
            if len(repo[shell]) == 0:
                del repo[shell]

        self.__iterate(
                data_location, molid, data_type,
                lambda shell, key, partial_charge: s(
                    shell, key, partial_charge, self.charges_iacm),
                lambda shell, key, partial_charge: s(
                    shell, key, partial_charge, self.charges_elem))

    def __read_graphs(
            self,
            molids: List[int],
            data_location: str,
            ext: str,
            data_type: IOType
            ) -> List[Tuple[int, nx.Graph]]:
        """Read graphs from a directory of input files."""

        graphs = []
        with MultiProcessor(
                _ReadWorker, (data_location, ext, data_type)) as mp:
            for molid, graph in mp.processed(molids, 'reading files'):
                graphs.append((molid, graph))

        return graphs

    def __generate_charges(
            self,
            graphs: List[Tuple[int, nx.Graph]]
            ) -> Dict[int, Dict[str, List[float]]]:
        """Generate charges for all shell sizes and neighborhoods."""
        charges = defaultdict(lambda: defaultdict(list))

        for shell in range(self.__min_shell, self.__max_shell + 1):
            with MultiProcessor(_ChargeWorker, shell) as mp:
                for c in mp.processed(graphs, 'shell %d' % shell):
                    for key, values in c.items():
                        charges[shell][key] += values

        for shell in range(self.__min_shell, self.__max_shell + 1):
            for key, values in charges[shell].items():
                charges[shell][key] = sorted(values)

        return charges

    def __make_isomorphics(
            self,
            molids: List[int],
            canons: Dict[int, str]
            ) -> Dict[int, List[int]]:
        """Find isomorphic molids and create map of them."""
        isomorphics = defaultdict(list)
        for _, group in groupby(molids, key=lambda molid: canons[molid]):
<<<<<<< HEAD
            isogroup = list(group)
            if len(isogroup) > 1:
                for molid in isogroup:
                    isomorphics[molid] = isogroup
        return isomorphics

    def __make_canons(
            self,
            graphs: List[Tuple[int, nx.Graph]]
            ) -> Dict[int, str]:
        """Canonicalize the given graphs using Nauty."""
        canons = dict()
        with MultiProcessor(_CanonicalizationWorker) as mp:
            for molid, canon in mp.processed(graphs):
                canons[molid] = canon
        return canons

    def __iterate(
            self,
            data_location: str, molid: int, data_type: IOType,
            callable_iacm: Callable[[int, str, float], None],
            callable_elem: Callable[[int, str, float], None]):
=======
            isomorphics = list(group)
            if len(isomorphics) > 1:
                for molid in isomorphics:
                    if not iacm_to_elements:
                        self.__iso_iacm[molid] = isomorphics
                    else:
                        self.__iso_elem[molid] = isomorphics

        for shell in range(self.__min_shell, self.__max_shell + 1):
            if not iacm_to_elements:
                for key, values in self.charges_iacm[shell].items():
                    self.charges_iacm[shell][key] = sorted(values)
            else:
                for key, values in self.charges_elem[shell].items():
                    self.charges_elem[shell][key] = sorted(values)

    def __iterate(self, data_location: str, molid: int,
                  callable_iacm: Callable[[int, str, float], None],
                  callable_elem: Callable[[int, str, float], None]):
>>>>>>> 59ed43ed
        ids_iacm = {molid}
        ids_elem = {molid}
        if molid in self.__iso_iacm:
            ids_iacm.union(set(self.__iso_iacm[molid]))
        if molid in self.__iso_elem:
            ids_iacm.union(set(self.__iso_elem[molid]))

        extension = data_type.get_extension()

        for molid in ids_iacm:
<<<<<<< HEAD
            path = os.path.join(data_location, '%d%s' % (molid, extension))
            with open(path, 'r') as f:
                graph = convert_from(f.read(), data_type)
                for shell in range(1, self.__max_shell + 1):
                    for key, partial_charge in _iter_atomic_fragments(
                            graph, self.__nauty, shell):
=======
            with open(os.path.join(data_location, '%d%s' % (molid, self.__ext)), 'r') as f:
                graph = convert_from(f.read(), self.__data_type)
                for shell in range(self.__min_shell, self.__max_shell + 1):
                    for key, partial_charge in iter_atomic_fragments(graph, self.__nauty, shell):
>>>>>>> 59ed43ed
                        callable_iacm(shell, key, partial_charge)

        for molid in ids_elem:
            path = os.path.join(data_location, '%d%s' % (molid, extension))
            with open(path, 'r') as f:
                graph = convert_from(f.read(), data_type)
                for v, data in graph.nodes(data=True):
                    graph.node[v]['atom_type'] = IACM_MAP[data['atom_type']]
<<<<<<< HEAD
                for shell in range(1, self.__max_shell + 1):
                    for key, partial_charge in _iter_atomic_fragments(
                            graph, self.__nauty, shell):
=======
                for shell in range(self.__min_shell, self.__max_shell + 1):
                    for key, partial_charge in iter_atomic_fragments(graph, self.__nauty, shell):
>>>>>>> 59ed43ed
                        callable_elem(shell, key, partial_charge)


<<<<<<< HEAD
class _ReadWorker:
    """Reads a graph from a file."""
    def __init__(self, data_location: str, extension: str, data_type: IOType):
        self.__data_location = data_location
        self.__extension = extension
        self.__data_type = data_type
=======
    def write(self, out: str):
        with ZipFile(out, mode='w', compression=ZIP_DEFLATED) as zf:
            zf.writestr('meta', msgpack.packb((self.__min_shell, self.__max_shell)))
            zf.writestr('charges_iacm', msgpack.packb(self.charges_iacm))
            zf.writestr('charges_elem', msgpack.packb(self.charges_elem))
            zf.writestr('iso_iacm', msgpack.packb(self.__iso_iacm))
            zf.writestr('iso_elem', msgpack.packb(self.__iso_elem))


def iter_queue(pool: List[Process], queue: Queue, sleep: float=0.1):
    live_workers = list(pool)
    while live_workers:
        try:
            while True:
                yield queue.get(block=False)
        except Empty:
            pass

        time.sleep(sleep)
        if not queue.empty():
            continue
        live_workers = [p for p in live_workers if p.is_alive()]

    while not queue.empty():
        yield queue.get()
>>>>>>> 59ed43ed

    def process(self, molid: int) -> None:
        filename = os.path.join(
                self.__data_location, '%d%s' % (molid, self.__extension))
        with open(filename, 'r') as f:
            graph = convert_from(f.read(), self.__data_type)
            return molid, graph

<<<<<<< HEAD
=======
def read_worker(molids: List, data_location: str, iacm_to_elements: bool, ext: str, data_type: IOType,
                nauty_exe:str, out_q:Queue, progress: Value, total: Value):
>>>>>>> 59ed43ed

class _CanonicalizationWorker:
    """Returns a canonical hash of a graph.

<<<<<<< HEAD
    Isomorphic graphs return the same hash (key).
    """
    def __init__(self):
        self.__nauty = Nauty()
=======
    for molid in molids:
        with open(os.path.join(data_location, '{}{}'.format(molid, ext)), 'r') as f:
            graph = convert_from(f.read(), data_type)
            if iacm_to_elements:
                for v, data in graph.nodes(data=True):
                    graph.node[v]['atom_type'] = IACM_MAP[data['atom_type']]
            canon = nauty.canonize(graph)
            out_q.put((molid, graph, canon))
        progress.value += 1
        print_progress(progress.value, total.value, prefix='reading files:')
>>>>>>> 59ed43ed

    def process(self, molid: int, graph: nx.Graph) -> str:
        return molid, self.__nauty.canonize(graph)


class _ChargeWorker:
    """Collects charges per neighborhood from the given graph."""
    def __init__(self, shell: int):
        self.__shell = shell
        self.__nauty = Nauty()

    def process(self, molid: int, graph: nx.Graph) -> defaultdict(list):
        charges = defaultdict(list)

        for key, partial_charge in _iter_atomic_fragments(
                graph, self.__nauty, self.__shell):
            charges[key].append(partial_charge)

        return charges


def _iter_atomic_fragments(graph: nx.Graph, nauty: Nauty, shell: int):
    """Yields all atomic neighborhoods in the graph of the given shell size."""
    for atom in graph.nodes():
        if 'partial_charge' not in graph.node[atom]:
            raise KeyError(
                'Missing property "partial_charge" for atom {}'.format(atom))
        partial_charge = float(graph.node[atom]['partial_charge'])
        yield nauty.canonize_neighborhood(graph, atom, shell), partial_charge<|MERGE_RESOLUTION|>--- conflicted
+++ resolved
@@ -6,26 +6,16 @@
 from itertools import groupby
 from multiprocessing import Value, Process, JoinableQueue
 from queue import Queue, Empty
-<<<<<<< HEAD
 from typing import Callable, Dict, List, Tuple
-from zipfile import ZipFile
-=======
-from typing import Callable, List
 from zipfile import ZipFile, ZIP_DEFLATED
->>>>>>> 59ed43ed
 
 import msgpack
 import networkx as nx
 
 from charge.babel import convert_from, IOType
 from charge.nauty import Nauty
-<<<<<<< HEAD
-from charge.settings import REPO_LOCATION, IACM_MAP, NAUTY_EXC
+from charge.settings import REPO_LOCATION, IACM_MAP
 from charge.multiprocessor import MultiProcessor
-=======
-from charge.settings import REPO_LOCATION, IACM_MAP
-from charge.util import print_progress
->>>>>>> 59ed43ed
 
 
 class Repository:
@@ -46,22 +36,11 @@
                 neighborhood. Atoms use plain elements.
     """
     def __init__(self,
-<<<<<<< HEAD
-=======
-                 location: str= REPO_LOCATION,
-                 data_location: str=None,
-                 data_type: IOType=IOType.LGF,
-                 nauty: Nauty = None,
->>>>>>> 59ed43ed
                  min_shell: int=1,
                  max_shell: int=7) -> None:
 
-<<<<<<< HEAD
-        self.__nauty = Nauty()
-=======
         self.__nauty = nauty or Nauty()
         self.__nauty_exe = self.__nauty.exe
->>>>>>> 59ed43ed
         self.__min_shell = max(min_shell, 0)
         self.__max_shell = max_shell
 
@@ -154,41 +133,8 @@
             zf.writestr('iso_iacm', msgpack.packb(self.__iso_iacm))
             zf.writestr('iso_elem', msgpack.packb(self.__iso_elem))
 
-<<<<<<< HEAD
     def add(self, data_location: str, molid: int, data_type: IOType) -> None:
         """Add a new molecule to the Repository.
-=======
-        if data_location:
-            cpus = os.cpu_count()
-            if processes:
-                processes = min(max(processes-1, 1), cpus-1)
-            else:
-                processes = cpus-1
-            self.__create(data_location, processes)
-            self.__create(data_location, processes, iacm_to_elements=True)
-
-        else:
-            with ZipFile(location, mode='r') as zf:
-                self.__min_shell, self.__max_shell = msgpack.unpackb(zf.read('meta'), encoding='utf-8')
-                self.charges_iacm = msgpack.unpackb(zf.read('charges_iacm'), encoding='utf-8')
-                self.charges_elem = msgpack.unpackb(zf.read('charges_elem'), encoding='utf-8')
-                self.__iso_iacm = msgpack.unpackb(zf.read('iso_iacm'), encoding='utf-8')
-                self.__iso_elem = msgpack.unpackb(zf.read('iso_elem'), encoding='utf-8')
-
-    def __create(self, data_location: str, processes:int, iacm_to_elements: bool=False) -> None:
-        molids = [fn.replace(self.__ext, '')
-                  for fn in os.listdir(data_location) if fn.endswith(self.__ext)]
-
-        if iacm_to_elements:
-            print('IACM to element mode...')
-
-        progress = Value('i', 0)
-        total = Value('i', 100)
-        out_q = JoinableQueue()
-
-        progress.value = 0
-        total.value = len(molids)
->>>>>>> 59ed43ed
 
         Args:
             data_location: Path to the data directory.
@@ -281,7 +227,6 @@
         """Find isomorphic molids and create map of them."""
         isomorphics = defaultdict(list)
         for _, group in groupby(molids, key=lambda molid: canons[molid]):
-<<<<<<< HEAD
             isogroup = list(group)
             if len(isogroup) > 1:
                 for molid in isogroup:
@@ -304,27 +249,6 @@
             data_location: str, molid: int, data_type: IOType,
             callable_iacm: Callable[[int, str, float], None],
             callable_elem: Callable[[int, str, float], None]):
-=======
-            isomorphics = list(group)
-            if len(isomorphics) > 1:
-                for molid in isomorphics:
-                    if not iacm_to_elements:
-                        self.__iso_iacm[molid] = isomorphics
-                    else:
-                        self.__iso_elem[molid] = isomorphics
-
-        for shell in range(self.__min_shell, self.__max_shell + 1):
-            if not iacm_to_elements:
-                for key, values in self.charges_iacm[shell].items():
-                    self.charges_iacm[shell][key] = sorted(values)
-            else:
-                for key, values in self.charges_elem[shell].items():
-                    self.charges_elem[shell][key] = sorted(values)
-
-    def __iterate(self, data_location: str, molid: int,
-                  callable_iacm: Callable[[int, str, float], None],
-                  callable_elem: Callable[[int, str, float], None]):
->>>>>>> 59ed43ed
         ids_iacm = {molid}
         ids_elem = {molid}
         if molid in self.__iso_iacm:
@@ -335,19 +259,12 @@
         extension = data_type.get_extension()
 
         for molid in ids_iacm:
-<<<<<<< HEAD
             path = os.path.join(data_location, '%d%s' % (molid, extension))
             with open(path, 'r') as f:
                 graph = convert_from(f.read(), data_type)
                 for shell in range(1, self.__max_shell + 1):
                     for key, partial_charge in _iter_atomic_fragments(
                             graph, self.__nauty, shell):
-=======
-            with open(os.path.join(data_location, '%d%s' % (molid, self.__ext)), 'r') as f:
-                graph = convert_from(f.read(), self.__data_type)
-                for shell in range(self.__min_shell, self.__max_shell + 1):
-                    for key, partial_charge in iter_atomic_fragments(graph, self.__nauty, shell):
->>>>>>> 59ed43ed
                         callable_iacm(shell, key, partial_charge)
 
         for molid in ids_elem:
@@ -356,51 +273,18 @@
                 graph = convert_from(f.read(), data_type)
                 for v, data in graph.nodes(data=True):
                     graph.node[v]['atom_type'] = IACM_MAP[data['atom_type']]
-<<<<<<< HEAD
                 for shell in range(1, self.__max_shell + 1):
                     for key, partial_charge in _iter_atomic_fragments(
                             graph, self.__nauty, shell):
-=======
-                for shell in range(self.__min_shell, self.__max_shell + 1):
-                    for key, partial_charge in iter_atomic_fragments(graph, self.__nauty, shell):
->>>>>>> 59ed43ed
                         callable_elem(shell, key, partial_charge)
 
 
-<<<<<<< HEAD
 class _ReadWorker:
     """Reads a graph from a file."""
     def __init__(self, data_location: str, extension: str, data_type: IOType):
         self.__data_location = data_location
         self.__extension = extension
         self.__data_type = data_type
-=======
-    def write(self, out: str):
-        with ZipFile(out, mode='w', compression=ZIP_DEFLATED) as zf:
-            zf.writestr('meta', msgpack.packb((self.__min_shell, self.__max_shell)))
-            zf.writestr('charges_iacm', msgpack.packb(self.charges_iacm))
-            zf.writestr('charges_elem', msgpack.packb(self.charges_elem))
-            zf.writestr('iso_iacm', msgpack.packb(self.__iso_iacm))
-            zf.writestr('iso_elem', msgpack.packb(self.__iso_elem))
-
-
-def iter_queue(pool: List[Process], queue: Queue, sleep: float=0.1):
-    live_workers = list(pool)
-    while live_workers:
-        try:
-            while True:
-                yield queue.get(block=False)
-        except Empty:
-            pass
-
-        time.sleep(sleep)
-        if not queue.empty():
-            continue
-        live_workers = [p for p in live_workers if p.is_alive()]
-
-    while not queue.empty():
-        yield queue.get()
->>>>>>> 59ed43ed
 
     def process(self, molid: int) -> None:
         filename = os.path.join(
@@ -409,32 +293,14 @@
             graph = convert_from(f.read(), self.__data_type)
             return molid, graph
 
-<<<<<<< HEAD
-=======
-def read_worker(molids: List, data_location: str, iacm_to_elements: bool, ext: str, data_type: IOType,
-                nauty_exe:str, out_q:Queue, progress: Value, total: Value):
->>>>>>> 59ed43ed
 
 class _CanonicalizationWorker:
     """Returns a canonical hash of a graph.
 
-<<<<<<< HEAD
     Isomorphic graphs return the same hash (key).
     """
     def __init__(self):
         self.__nauty = Nauty()
-=======
-    for molid in molids:
-        with open(os.path.join(data_location, '{}{}'.format(molid, ext)), 'r') as f:
-            graph = convert_from(f.read(), data_type)
-            if iacm_to_elements:
-                for v, data in graph.nodes(data=True):
-                    graph.node[v]['atom_type'] = IACM_MAP[data['atom_type']]
-            canon = nauty.canonize(graph)
-            out_q.put((molid, graph, canon))
-        progress.value += 1
-        print_progress(progress.value, total.value, prefix='reading files:')
->>>>>>> 59ed43ed
 
     def process(self, molid: int, graph: nx.Graph) -> str:
         return molid, self.__nauty.canonize(graph)
