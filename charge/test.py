--- conflicted
+++ resolved
@@ -19,19 +19,12 @@
 
     def test_babel_lgf(self):
         lgf = """@nodes
-<<<<<<< HEAD
-        label   label2  atomType    prop    
-        1   H1  21   1  
-        2   H2  21   2  
-        3   O   1   3
-=======
         label   label2  atomType    initColor
         1       C1      12          0
         2       H1      20          0
         3       H2      20          0
         4       H3      20          0
         5       H4      20          0
->>>>>>> 7e20ff45
         @edges
                         label
         1       2       0
@@ -40,17 +33,6 @@
         1       5       3"""
 
         graph = convert_from(lgf, IOType.LGF)
-<<<<<<< HEAD
-        self.assertListEqual([(1, {'prop': '1', 'atom_type': 'H', 'label': 'H1', 'idx': 0}),
-                              (2, {'prop': '2', 'atom_type': 'H', 'label': 'H2', 'idx': 1}),
-                              (3, {'prop': '3', 'atom_type': 'O', 'label': 'O', 'idx': 2})],
-                      list(graph.nodes(data=True)))
-        self.assertListEqual([(1,3,{'prop': '0'}),
-                              (2,3,{'prop': '1'})], list(graph.edges(data=True)))
-        graph2 = convert_from(convert_to(graph, IOType.LGF), IOType.LGF)
-        self.assertListEqual(list(graph.nodes(data=True)), list(graph2.nodes(data=True)))
-        self.assertListEqual(list(graph.edges(data=True)), list(graph2.edges(data=True)))
-=======
         self.assertDictEqual(graph.graph, GRAPH_ATTRIBUTES)
         self.assertListEqual(list(graph.nodes.data()), GRAPH_NODES)
         self.assertListEqual(list(graph.edges.data()), GRAPH_EDGES)
@@ -187,7 +169,6 @@
         self.assertDictEqual(graph.graph, GRAPH_ATTRIBUTES)
         self.assertListEqual(list(graph.nodes.data()), rdkit_graph_nodes)
         self.assertListEqual(list(graph.edges.data()), rdkit_graph_edges)
->>>>>>> 7e20ff45
 
         graph2 = convert_from(convert_to(graph, IOType.RDKIT), IOType.RDKIT)
         self.assertListEqual(list(graph.nodes.data()), list(graph2.nodes.data()))
